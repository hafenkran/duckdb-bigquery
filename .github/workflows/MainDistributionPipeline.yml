#
# This workflow calls the main distribution pipeline from DuckDB to build, test and (optionally) release the extension
#
name: Main Extension Distribution Pipeline
on:
    push:
    pull_request:
    workflow_dispatch:

concurrency:
    group: ${{ github.workflow }}-${{ github.ref }}
    cancel-in-progress: true

jobs:
    duckdb-stable-build:
        name: Build extension binaries
        if: |
            github.event_name == 'pull_request' ||
            (github.event_name == 'push' && github.ref_name == 'main') ||
            (github.event_name == 'push' && github.ref_type == 'tag')
        uses: ./.github/workflows/_extension_distribution.yml
        secrets: inherit
        with:
            duckdb_version: v1.3.0
<<<<<<< HEAD
            ci_tools_version: v1.3.0
=======
            ci_tools_version: 009d236e28e84d9fad87732bf512c50cedb814b9
>>>>>>> 4338c331
            extension_name: bigquery
            exclude_archs: "wasm_mvp;wasm_eh;wasm_threads;windows_amd64_mingw;osx_amd64;linux_arm64"
            vcpkg_commit: "e01906b2ba7e645a76ee021a19de616edc98d29f"
            extra_toolchains: "parser_tools"

    duckdb-stable-deploy:
        name: Deploy extension binaries
        needs: duckdb-stable-build
        uses: ./.github/workflows/_extension_deploy.yml
        secrets: inherit
        with:
            duckdb_version: v1.3.0
            extension_name: bigquery
            exclude_archs: "wasm_mvp;wasm_eh;wasm_threads;windows_amd64_mingw;osx_amd64;linux_arm64"
            deploy_latest: ${{ startsWith(github.ref, 'refs/tags/v') || github.ref == 'refs/heads/main' }}<|MERGE_RESOLUTION|>--- conflicted
+++ resolved
@@ -22,11 +22,7 @@
         secrets: inherit
         with:
             duckdb_version: v1.3.0
-<<<<<<< HEAD
-            ci_tools_version: v1.3.0
-=======
             ci_tools_version: 009d236e28e84d9fad87732bf512c50cedb814b9
->>>>>>> 4338c331
             extension_name: bigquery
             exclude_archs: "wasm_mvp;wasm_eh;wasm_threads;windows_amd64_mingw;osx_amd64;linux_arm64"
             vcpkg_commit: "e01906b2ba7e645a76ee021a19de616edc98d29f"
